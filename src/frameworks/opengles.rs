--- conflicted
+++ resolved
@@ -34,15 +34,8 @@
 mod gles_guest;
 mod util;
 
-<<<<<<< HEAD
-#[cfg(target_os = "android")]
 use gles1_native::GLES1Native;
-#[cfg(not(target_os = "android"))]
-=======
-use gles1_native::GLES1Native;
->>>>>>> 4b2419c1
 use gles1_on_gl2::GLES1OnGL2;
-
 use gles_generic::GLES;
 pub use gles_guest::FUNCTIONS;
 
